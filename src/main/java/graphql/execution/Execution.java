package graphql.execution;


import graphql.ExecutionResult;
import graphql.ExecutionResultImpl;
import graphql.GraphQLException;
import graphql.MutationNotSupportedError;
import graphql.execution.instrumentation.Instrumentation;
import graphql.execution.instrumentation.InstrumentationContext;
import graphql.execution.instrumentation.parameters.DataFetchParameters;
import graphql.language.Document;
import graphql.language.Field;
import graphql.language.OperationDefinition;
import graphql.schema.GraphQLObjectType;
import graphql.schema.GraphQLSchema;

import java.util.ArrayList;
import java.util.Collections;
import java.util.LinkedHashMap;
import java.util.List;
import java.util.Map;

import static graphql.execution.ExecutionParameters.newParameters;
import static graphql.execution.TypeInfo.newTypeInfo;

import static graphql.language.OperationDefinition.Operation.MUTATION;
import static graphql.language.OperationDefinition.Operation.QUERY;
import static graphql.language.OperationDefinition.Operation.SUBSCRIPTION;

public class Execution {

    private final FieldCollector fieldCollector = new FieldCollector();
    private final ExecutionStrategy queryStrategy;
    private final ExecutionStrategy mutationStrategy;
    private final ExecutionStrategy subscriptionStrategy;
    private final Instrumentation instrumentation;

    public Execution(ExecutionStrategy queryStrategy, ExecutionStrategy mutationStrategy, ExecutionStrategy subscriptionStrategy, Instrumentation instrumentation) {
        this.queryStrategy = queryStrategy != null ? queryStrategy : new SimpleExecutionStrategy();
        this.mutationStrategy = mutationStrategy != null ? mutationStrategy : new SimpleExecutionStrategy();
        this.subscriptionStrategy = subscriptionStrategy != null ? subscriptionStrategy : new SimpleExecutionStrategy();
        this.instrumentation = instrumentation;
    }

    public ExecutionResult execute(ExecutionId executionId, GraphQLSchema graphQLSchema, Object root, Document document, String operationName, Map<String, Object> args) {
        ExecutionContextBuilder executionContextBuilder = new ExecutionContextBuilder(new ValuesResolver(), instrumentation);
        ExecutionContext executionContext = executionContextBuilder
                .executionId(executionId)
                .build(graphQLSchema, queryStrategy, mutationStrategy, subscriptionStrategy, root, document, operationName, args);
        return executeOperation(executionContext, root, executionContext.getOperationDefinition());
    }

    private GraphQLObjectType getOperationRootType(GraphQLSchema graphQLSchema, OperationDefinition.Operation operation) {
        if (operation == MUTATION) {
            return graphQLSchema.getMutationType();

        } else if (operation == QUERY) {
            return graphQLSchema.getQueryType();

        }  else if (operation == SUBSCRIPTION) {
            return graphQLSchema.getSubscriptionType();

        } else {
            throw new GraphQLException("Unhandled case.  An extra operation enum has been added without code support");
        }
    }

    private ExecutionResult executeOperation(
            ExecutionContext executionContext,
            Object root,
            OperationDefinition operationDefinition) {

        InstrumentationContext<ExecutionResult> dataFetchCtx = instrumentation.beginDataFetch(new DataFetchParameters(executionContext));

        OperationDefinition.Operation operation = operationDefinition.getOperation();
        GraphQLObjectType operationRootType = getOperationRootType(executionContext.getGraphQLSchema(), operation);

        //
        // do we have a mutation operation root type.  The spec says if we don't then mutations are not allowed to be executed
        //
        // for the record earlier code has asserted that we have a query type in the schema since the spec says this is
        // ALWAYS required
        if (operation == MUTATION && operationRootType == null) {
            return new ExecutionResultImpl(Collections.singletonList(new MutationNotSupportedError()));
        }

        Map<String, List<Field>> fields = new LinkedHashMap<>();
        fieldCollector.collectFields(executionContext, operationRootType, operationDefinition.getSelectionSet(), new ArrayList<>(), fields);


        ExecutionParameters parameters = newParameters()
                .typeInfo(newTypeInfo().type(operationRootType))
                .source(root)
                .fields(fields)
                .build();

        ExecutionResult result;
<<<<<<< HEAD
        if (operation == MUTATION) {
            result = mutationStrategy.execute(executionContext, operationRootType, root, fields);
        } else if (operation == SUBSCRIPTION) {
            result = subscriptionStrategy.execute(executionContext, operationRootType, root, fields);
        } else {
            result = queryStrategy.execute(executionContext, operationRootType, root, fields);
=======
        try {
            if (operation == OperationDefinition.Operation.MUTATION) {
                result = mutationStrategy.execute(executionContext, parameters);
            } else {
                result = queryStrategy.execute(executionContext, parameters);
            }
        } catch (NonNullableFieldWasNullException e) {
            // this means it was non null types all the way from an offending non null type
            // up to the root object type and there was a a null value some where.
            //
            // The spec says we should return null for the data in this case
            //
            // http://facebook.github.io/graphql/#sec-Errors-and-Non-Nullability
            //
            result = new ExecutionResultImpl(null, executionContext.getErrors());
>>>>>>> bad750c2
        }

        dataFetchCtx.onEnd(result);
        return result;
    }
}<|MERGE_RESOLUTION|>--- conflicted
+++ resolved
@@ -95,17 +95,11 @@
                 .build();
 
         ExecutionResult result;
-<<<<<<< HEAD
-        if (operation == MUTATION) {
-            result = mutationStrategy.execute(executionContext, operationRootType, root, fields);
-        } else if (operation == SUBSCRIPTION) {
-            result = subscriptionStrategy.execute(executionContext, operationRootType, root, fields);
-        } else {
-            result = queryStrategy.execute(executionContext, operationRootType, root, fields);
-=======
         try {
             if (operation == OperationDefinition.Operation.MUTATION) {
                 result = mutationStrategy.execute(executionContext, parameters);
+            } else if (operation == SUBSCRIPTION) {
+                result = subscriptionStrategy.execute(executionContext, parameters);
             } else {
                 result = queryStrategy.execute(executionContext, parameters);
             }
@@ -118,7 +112,6 @@
             // http://facebook.github.io/graphql/#sec-Errors-and-Non-Nullability
             //
             result = new ExecutionResultImpl(null, executionContext.getErrors());
->>>>>>> bad750c2
         }
 
         dataFetchCtx.onEnd(result);
