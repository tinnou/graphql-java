package graphql.introspection;


import graphql.language.AstHelper;
import graphql.language.AstPrinter;
import graphql.schema.DataFetcher;
import graphql.schema.DataFetchingEnvironment;
import graphql.schema.GraphQLArgument;
import graphql.schema.GraphQLDirective;
import graphql.schema.GraphQLEnumType;
import graphql.schema.GraphQLEnumValueDefinition;
import graphql.schema.GraphQLFieldDefinition;
import graphql.schema.GraphQLFieldsContainer;
import graphql.schema.GraphQLInputObjectField;
import graphql.schema.GraphQLInputObjectType;
import graphql.schema.GraphQLInputType;
import graphql.schema.GraphQLInterfaceType;
import graphql.schema.GraphQLList;
import graphql.schema.GraphQLNonNull;
import graphql.schema.GraphQLObjectType;
import graphql.schema.GraphQLScalarType;
import graphql.schema.GraphQLSchema;
import graphql.schema.GraphQLTypeReference;
import graphql.schema.GraphQLUnionType;
import graphql.schema.SchemaUtil;

import java.util.ArrayList;
import java.util.List;

import static graphql.Scalars.GraphQLBoolean;
import static graphql.Scalars.GraphQLString;
import static graphql.schema.GraphQLArgument.newArgument;
import static graphql.schema.GraphQLFieldDefinition.newFieldDefinition;
import static graphql.schema.GraphQLList.list;
import static graphql.schema.GraphQLNonNull.nonNull;
import static graphql.schema.GraphQLObjectType.newObject;

public class Introspection {

    public enum TypeKind {
        SCALAR,
        OBJECT,
        INTERFACE,
        UNION,
        ENUM,
        INPUT_OBJECT,
        LIST,
        NON_NULL
    }

    public static GraphQLEnumType __TypeKind = GraphQLEnumType.newEnum()
            .name("__TypeKind")
            .description("An enum describing what kind of type a given __Type is")
            .value("SCALAR", TypeKind.SCALAR, "Indicates this type is a scalar.")
            .value("OBJECT", TypeKind.OBJECT, "Indicates this type is an object. `fields` and `interfaces` are valid fields.")
            .value("INTERFACE", TypeKind.INTERFACE, "Indicates this type is an interface. `fields` and `possibleTypes` are valid fields.")
            .value("UNION", TypeKind.UNION, "Indicates this type is a union. `possibleTypes` is a valid field.")
            .value("ENUM", TypeKind.ENUM, "Indicates this type is an enum. `enumValues` is a valid field.")
            .value("INPUT_OBJECT", TypeKind.INPUT_OBJECT, "Indicates this type is an input object. `inputFields` is a valid field.")
            .value("LIST", TypeKind.LIST, "Indicates this type is a list. `ofType` is a valid field.")
            .value("NON_NULL", TypeKind.NON_NULL, "Indicates this type is a non-null. `ofType` is a valid field.")
            .build();

    public static DataFetcher kindDataFetcher = environment -> {
        Object type = environment.getSource();
        if (type instanceof GraphQLScalarType) {
            return TypeKind.SCALAR;
        } else if (type instanceof GraphQLObjectType) {
            return TypeKind.OBJECT;
        } else if (type instanceof GraphQLInterfaceType) {
            return TypeKind.INTERFACE;
        } else if (type instanceof GraphQLUnionType) {
            return TypeKind.UNION;
        } else if (type instanceof GraphQLEnumType) {
            return TypeKind.ENUM;
        } else if (type instanceof GraphQLInputObjectType) {
            return TypeKind.INPUT_OBJECT;
        } else if (type instanceof GraphQLList) {
            return TypeKind.LIST;
        } else if (type instanceof GraphQLNonNull) {
            return TypeKind.NON_NULL;
        } else {
            throw new RuntimeException("Unknown kind of type: " + type);
        }
    };

    public static GraphQLObjectType __InputValue = newObject()
            .name("__InputValue")
            .field(newFieldDefinition()
                    .name("name")
                    .type(nonNull(GraphQLString)))
            .field(newFieldDefinition()
                    .name("description")
                    .type(GraphQLString))
            .field(newFieldDefinition()
                    .name("type")
                    .type(nonNull(new GraphQLTypeReference("__Type"))))
            .field(newFieldDefinition()
                    .name("defaultValue")
                    .type(GraphQLString)
<<<<<<< HEAD
                    .dataFetcher(new DataFetcher() {
                        @Override
                        public Object get(DataFetchingEnvironment environment) {
                            if (environment.getSource() instanceof GraphQLArgument) {
                                GraphQLArgument inputField = environment.getSource();
                                return inputField.getDefaultValue() != null ? print(inputField.getDefaultValue(), inputField.getType()) : null;
                            } else if (environment.getSource() instanceof GraphQLInputObjectField) {
                                GraphQLInputObjectField inputField = environment.getSource();
                                return inputField.getDefaultValue() != null ? print(inputField.getDefaultValue(), inputField.getType()) : null;
                            }
                            return null;
=======
                    .dataFetcher(environment -> {
                        if (environment.getSource() instanceof GraphQLArgument) {
                            GraphQLArgument inputField = environment.getSource();
                            return inputField.getDefaultValue() != null ? inputField.getDefaultValue().toString() : null;
                        } else if (environment.getSource() instanceof GraphQLInputObjectField) {
                            GraphQLInputObjectField inputField = environment.getSource();
                            return inputField.getDefaultValue() != null ? inputField.getDefaultValue().toString() : null;
>>>>>>> cb7917dc
                        }
                        return null;
                    }))
            .build();

    private static String print(Object value, GraphQLInputType type) {
        return new AstPrinter().printAst(AstHelper.astFromValue(value, type));
    }


    public static GraphQLObjectType __Field = newObject()
            .name("__Field")
            .field(newFieldDefinition()
                    .name("name")
                    .type(nonNull(GraphQLString)))
            .field(newFieldDefinition()
                    .name("description")
                    .type(GraphQLString))
            .field(newFieldDefinition()
                    .name("args")
                    .type(nonNull(list(nonNull(__InputValue))))
                    .dataFetcher(environment -> {
                        Object type = environment.getSource();
                        return ((GraphQLFieldDefinition) type).getArguments();
                    }))
            .field(newFieldDefinition()
                    .name("type")
                    .type(nonNull(new GraphQLTypeReference("__Type"))))
            .field(newFieldDefinition()
                    .name("isDeprecated")
                    .type(nonNull(GraphQLBoolean))
                    .dataFetcher(environment -> {
                        Object type = environment.getSource();
                        return ((GraphQLFieldDefinition) type).isDeprecated();
                    }))
            .field(newFieldDefinition()
                    .name("deprecationReason")
                    .type(GraphQLString))
            .build();


    public static GraphQLObjectType __EnumValue = newObject()
            .name("__EnumValue")
            .field(newFieldDefinition()
                    .name("name")
                    .type(nonNull(GraphQLString)))
            .field(newFieldDefinition()
                    .name("description")
                    .type(GraphQLString))
            .field(newFieldDefinition()
                    .name("isDeprecated")
                    .type(nonNull(GraphQLBoolean))
                    .dataFetcher(environment -> {
                        GraphQLEnumValueDefinition enumValue = environment.getSource();
                        return enumValue.isDeprecated();
                    }))
            .field(newFieldDefinition()
                    .name("deprecationReason")
                    .type(GraphQLString))
            .build();

    public static DataFetcher fieldsFetcher = environment -> {
        Object type = environment.getSource();
        Boolean includeDeprecated = environment.getArgument("includeDeprecated");
        if (type instanceof GraphQLFieldsContainer) {
            GraphQLFieldsContainer fieldsContainer = (GraphQLFieldsContainer) type;
            List<GraphQLFieldDefinition> fieldDefinitions = fieldsContainer.getFieldDefinitions();
            if (includeDeprecated) return fieldDefinitions;
            List<GraphQLFieldDefinition> filtered = new ArrayList<>(fieldDefinitions);
            for (GraphQLFieldDefinition fieldDefinition : fieldDefinitions) {
                if (fieldDefinition.isDeprecated()) filtered.remove(fieldDefinition);
            }
            return filtered;
        }
        return null;
    };

    public static DataFetcher interfacesFetcher = environment -> {
        Object type = environment.getSource();
        if (type instanceof GraphQLObjectType) {
            return ((GraphQLObjectType) type).getInterfaces();
        }
        return null;
    };

    public static DataFetcher possibleTypesFetcher = environment -> {
        Object type = environment.getSource();
        if (type instanceof GraphQLInterfaceType) {
            return new SchemaUtil().findImplementations(environment.getGraphQLSchema(), (GraphQLInterfaceType) type);
        }
        if (type instanceof GraphQLUnionType) {
            return ((GraphQLUnionType) type).getTypes();
        }
        return null;
    };

    public static DataFetcher enumValuesTypesFetcher = environment -> {
        Object type = environment.getSource();
        Boolean includeDeprecated = environment.getArgument("includeDeprecated");
        if (type instanceof GraphQLEnumType) {
            List<GraphQLEnumValueDefinition> values = ((GraphQLEnumType) type).getValues();
            if (includeDeprecated) return values;
            List<GraphQLEnumValueDefinition> filtered = new ArrayList<>(values);
            for (GraphQLEnumValueDefinition valueDefinition : values) {
                if (valueDefinition.isDeprecated()) filtered.remove(valueDefinition);
            }
            return filtered;
        }
        return null;
    };

    public static DataFetcher inputFieldsFetcher = environment -> {
        Object type = environment.getSource();
        if (type instanceof GraphQLInputObjectType) {
            return ((GraphQLInputObjectType) type).getFields();
        }
        return null;
    };

    public static DataFetcher OfTypeFetcher = environment -> {
        Object type = environment.getSource();
        if (type instanceof GraphQLList) {
            return ((GraphQLList) type).getWrappedType();
        }
        if (type instanceof GraphQLNonNull) {
            return ((GraphQLNonNull) type).getWrappedType();
        }
        return null;
    };


    public static GraphQLObjectType __Type = newObject()
            .name("__Type")
            .field(newFieldDefinition()
                    .name("kind")
                    .type(nonNull(__TypeKind))
                    .dataFetcher(kindDataFetcher))
            .field(newFieldDefinition()
                    .name("name")
                    .type(GraphQLString))
            .field(newFieldDefinition()
                    .name("description")
                    .type(GraphQLString))
            .field(newFieldDefinition()
                    .name("fields")
                    .type(list(nonNull(__Field)))
                    .argument(newArgument()
                            .name("includeDeprecated")
                            .type(GraphQLBoolean)
                            .defaultValue(false))
                    .dataFetcher(fieldsFetcher))
            .field(newFieldDefinition()
                    .name("interfaces")
                    .type(list(nonNull(new GraphQLTypeReference("__Type"))))
                    .dataFetcher(interfacesFetcher))
            .field(newFieldDefinition()
                    .name("possibleTypes")
                    .type(list(nonNull(new GraphQLTypeReference("__Type"))))
                    .dataFetcher(possibleTypesFetcher))
            .field(newFieldDefinition()
                    .name("enumValues")
                    .type(list(nonNull(__EnumValue)))
                    .argument(newArgument()
                            .name("includeDeprecated")
                            .type(GraphQLBoolean)
                            .defaultValue(false))
                    .dataFetcher(enumValuesTypesFetcher))
            .field(newFieldDefinition()
                    .name("inputFields")
                    .type(list(nonNull(__InputValue)))
                    .dataFetcher(inputFieldsFetcher))
            .field(newFieldDefinition()
                    .name("ofType")
                    .type(new GraphQLTypeReference("__Type"))
                    .dataFetcher(OfTypeFetcher))
            .build();

    public enum DirectiveLocation {
        QUERY,
        MUTATION,
        FIELD,
        FRAGMENT_DEFINITION,
        FRAGMENT_SPREAD,
        INLINE_FRAGMENT
    }

    public static GraphQLEnumType __DirectiveLocation = GraphQLEnumType.newEnum()
            .name("__DirectiveLocation")
            .description("An enum describing valid locations where a directive can be placed")
            .value("QUERY", DirectiveLocation.QUERY, "Indicates the directive is valid on queries.")
            .value("MUTATION", DirectiveLocation.MUTATION, "Indicates the directive is valid on mutations.")
            .value("FIELD", DirectiveLocation.FIELD, "Indicates the directive is valid on fields.")
            .value("FRAGMENT_DEFINITION", DirectiveLocation.FRAGMENT_DEFINITION, "Indicates the directive is valid on fragment definitions.")
            .value("FRAGMENT_SPREAD", DirectiveLocation.FRAGMENT_SPREAD, "Indicates the directive is valid on fragment spreads.")
            .value("INLINE_FRAGMENT", DirectiveLocation.INLINE_FRAGMENT, "Indicates the directive is valid on inline fragments.")
            .build();

    public static GraphQLObjectType __Directive = newObject()
            .name("__Directive")
            .field(newFieldDefinition()
                    .name("name")
                    .type(GraphQLString))
            .field(newFieldDefinition()
                    .name("description")
                    .type(GraphQLString))
            .field(newFieldDefinition()
                    .name("locations")
                    .type(list(nonNull(__DirectiveLocation)))
                    .dataFetcher(environment -> {
                        GraphQLDirective directive = environment.getSource();
                        return new ArrayList<>(directive.validLocations());
                    }))
            .field(newFieldDefinition()
                    .name("args")
                    .type(nonNull(list(nonNull(__InputValue))))
                    .dataFetcher(environment -> {
                        GraphQLDirective directive = environment.getSource();
                        return directive.getArguments();
                    }))
            .field(newFieldDefinition()
                    .name("onOperation")
                    .type(GraphQLBoolean)
                    .deprecate("Use `locations`.")
                    .dataFetcher(environment -> {
                        GraphQLDirective directive = environment.getSource();
                        return directive.isOnOperation();
                    }))
            .field(newFieldDefinition()
                    .name("onFragment")
                    .type(GraphQLBoolean)
                    .deprecate("Use `locations`.")
                    .dataFetcher(environment -> {
                        GraphQLDirective directive = environment.getSource();
                        return directive.isOnFragment() ||
                                (directive.validLocations().contains(DirectiveLocation.INLINE_FRAGMENT)
                                        && directive.validLocations().contains(DirectiveLocation.FRAGMENT_SPREAD));
                    }))
            .field(newFieldDefinition()
                    .name("onField")
                    .type(GraphQLBoolean)
                    .deprecate("Use `locations`.")
                    .dataFetcher(environment -> {
                        GraphQLDirective directive = environment.getSource();
                        return directive.isOnField() ||
                                directive.validLocations().contains(DirectiveLocation.FIELD);
                    }))
            .build();

    public static GraphQLObjectType __Schema = newObject()
            .name("__Schema")
            .description("A GraphQL Introspection defines the capabilities" +
                    " of a GraphQL server. It exposes all available types and directives on " +
                    "the server, the entry points for query, mutation, and subscription operations.")
            .field(newFieldDefinition()
                    .name("types")
                    .description("A list of all types supported by this server.")
                    .type(nonNull(list(nonNull(__Type))))
                    .dataFetcher(environment -> {
                        GraphQLSchema schema = environment.getSource();
                        return schema.getAllTypesAsList();
                    }))
            .field(newFieldDefinition()
                    .name("queryType")
                    .description("The type that query operations will be rooted at.")
                    .type(nonNull(__Type))
                    .dataFetcher(environment -> {
                        GraphQLSchema schema = environment.getSource();
                        return schema.getQueryType();
                    }))
            .field(newFieldDefinition()
                    .name("mutationType")
                    .description("If this server supports mutation, the type that mutation operations will be rooted at.")
                    .type(__Type)
                    .dataFetcher(environment -> {
                        GraphQLSchema schema = environment.getSource();
                        return schema.getMutationType();
                    }))
            .field(newFieldDefinition()
                    .name("directives")
                    .description("'A list of all directives supported by this server.")
                    .type(nonNull(list(nonNull(__Directive))))
                    .dataFetcher(environment -> environment.getGraphQLSchema().getDirectives()))
            .field(newFieldDefinition()
                    .name("subscriptionType")
                    .description("'If this server support subscription, the type that subscription operations will be rooted at.")
                    .type(__Type)
                    .dataFetcher(environment -> {
                        // Not yet supported
                        return null;
                    }))
            .build();


    public static GraphQLFieldDefinition SchemaMetaFieldDef = newFieldDefinition()
            .name("__schema")
            .type(nonNull(__Schema))
            .description("Access the current type schema of this server.")
            .dataFetcher(DataFetchingEnvironment::getGraphQLSchema).build();

    public static GraphQLFieldDefinition TypeMetaFieldDef = newFieldDefinition()
            .name("__type")
            .type(__Type)
            .description("Request the type information of a single type.")
            .argument(newArgument()
                    .name("name")
                    .type(nonNull(GraphQLString)))
            .dataFetcher(environment -> {
                String name = environment.getArgument("name");
                return environment.getGraphQLSchema().getType(name);
            }).build();

    public static GraphQLFieldDefinition TypeNameMetaFieldDef = newFieldDefinition()
            .name("__typename")
            .type(nonNull(GraphQLString))
            .description("The name of the current Object type at runtime.")
            .dataFetcher(environment -> environment.getParentType().getName())
            .build();


    static {
        // make sure all TypeReferences are resolved
        GraphQLSchema.newSchema()
                .query(GraphQLObjectType.newObject()
                        .name("dummySchema")
                        .field(SchemaMetaFieldDef)
                        .field(TypeMetaFieldDef)
                        .field(TypeNameMetaFieldDef)
                        .build())
                .build();
    }
}<|MERGE_RESOLUTION|>--- conflicted
+++ resolved
@@ -98,27 +98,13 @@
             .field(newFieldDefinition()
                     .name("defaultValue")
                     .type(GraphQLString)
-<<<<<<< HEAD
-                    .dataFetcher(new DataFetcher() {
-                        @Override
-                        public Object get(DataFetchingEnvironment environment) {
-                            if (environment.getSource() instanceof GraphQLArgument) {
-                                GraphQLArgument inputField = environment.getSource();
-                                return inputField.getDefaultValue() != null ? print(inputField.getDefaultValue(), inputField.getType()) : null;
-                            } else if (environment.getSource() instanceof GraphQLInputObjectField) {
-                                GraphQLInputObjectField inputField = environment.getSource();
-                                return inputField.getDefaultValue() != null ? print(inputField.getDefaultValue(), inputField.getType()) : null;
-                            }
-                            return null;
-=======
                     .dataFetcher(environment -> {
                         if (environment.getSource() instanceof GraphQLArgument) {
                             GraphQLArgument inputField = environment.getSource();
-                            return inputField.getDefaultValue() != null ? inputField.getDefaultValue().toString() : null;
+                            return inputField.getDefaultValue() != null ? print(inputField.getDefaultValue(), inputField.getType()) : null;
                         } else if (environment.getSource() instanceof GraphQLInputObjectField) {
                             GraphQLInputObjectField inputField = environment.getSource();
-                            return inputField.getDefaultValue() != null ? inputField.getDefaultValue().toString() : null;
->>>>>>> cb7917dc
+                            return inputField.getDefaultValue() != null ? print(inputField.getDefaultValue(), inputField.getType()) : null;
                         }
                         return null;
                     }))
